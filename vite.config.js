--- conflicted
+++ resolved
@@ -1,10 +1,6 @@
-<<<<<<< HEAD
-import createVuePlugin from '@vitejs/plugin-vue'
-=======
 import { defineConfig } from 'vite'
-const {createVuePlugin} = require('vite-plugin-vue2')
+import vue from '@vitejs/plugin-vue'
 import legacyFn from '@vitejs/plugin-legacy'
->>>>>>> 17d79102
 const {VitePWA} = require('vite-plugin-pwa')
 const path = require('path')
 const {visualizer} = require('rollup-plugin-visualizer')
@@ -36,8 +32,7 @@
 		},
 	},
 	plugins: [
-<<<<<<< HEAD
-		createVuePlugin({
+		vue({
 			template: {
 				compilerOptions: {
 					compatConfig: {
@@ -46,10 +41,7 @@
 				},
 			},
 		}),
-=======
-		createVuePlugin(),
 		legacy,
->>>>>>> 17d79102
 		VitePWA({
 			srcDir: 'src',
 			filename: 'sw.js',
