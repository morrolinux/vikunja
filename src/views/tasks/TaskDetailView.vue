<template>
	<div :class="{ 'is-loading': taskService.loading, 'visible': visible}" class="loader-container task-view-container">
		<div class="task-view">
			<heading v-model="task" :can-write="canWrite" ref="heading"/>
			<h6 class="subtitle" v-if="parent && parent.namespace && parent.list">
				{{ getNamespaceTitle(parent.namespace) }} >
				<router-link :to="{ name: 'list.index', params: { listId: parent.list.id } }">
					{{ getListTitle(parent.list) }}
				</router-link>
			</h6>

			<checklist-summary :task="task"/>

			<!-- Content and buttons -->
			<div class="columns mt-2">
				<!-- Content -->
				<div :class="{'is-two-thirds': canWrite}" class="column">
					<div class="columns details">
						<div class="column assignees" v-if="activeFields.assignees">
							<!-- Assignees -->
							<div class="detail-title">
								<icon icon="users"/>
								{{ $t('task.attributes.assignees') }}
							</div>
							<edit-assignees
								:disabled="!canWrite"
								:list-id="task.listId"
								:task-id="task.id"
								ref="assignees"
								v-model="task.assignees"
							/>
						</div>
						<transition name="flash-background" appear>
							<div class="column" v-if="activeFields.priority">
								<!-- Priority -->
								<div class="detail-title">
									<icon icon="exclamation"/>
									{{ $t('task.attributes.priority') }}
								</div>
								<priority-select
									:disabled="!canWrite"
									@change="saveTask"
									ref="priority"
									v-model="task.priority"/>
							</div>
						</transition>
						<transition name="flash-background" appear>
							<div class="column" v-if="activeFields.dueDate">
								<!-- Due Date -->
								<div class="detail-title">
									<icon icon="calendar"/>
									{{ $t('task.attributes.dueDate') }}
								</div>
								<div class="date-input">
									<datepicker
										v-model="task.dueDate"
										@close-on-change="() => saveTask()"
										:choose-date-label="$t('task.detail.chooseDueDate')"
										:disabled="taskService.loading || !canWrite"
										ref="dueDate"
									/>
									<a
										@click="() => {task.dueDate = null;saveTask()}"
										v-if="task.dueDate && canWrite"
										class="remove">
										<span class="icon is-small">
											<icon icon="times"></icon>
										</span>
									</a>
								</div>
							</div>
						</transition>
						<transition name="flash-background" appear>
							<div class="column" v-if="activeFields.percentDone">
								<!-- Percent Done -->
								<div class="detail-title">
									<icon icon="percent"/>
									{{ $t('task.attributes.percentDone') }}
								</div>
								<percent-done-select
									:disabled="!canWrite"
									@change="saveTask"
									ref="percentDone"
									v-model="task.percentDone"/>
							</div>
						</transition>
						<transition name="flash-background" appear>
							<div class="column" v-if="activeFields.startDate">
								<!-- Start Date -->
								<div class="detail-title">
									<icon icon="play"/>
									{{ $t('task.attributes.startDate') }}
								</div>
								<div class="date-input">
									<datepicker
										v-model="task.startDate"
										@close-on-change="() => saveTask()"
										:choose-date-label="$t('task.detail.chooseStartDate')"
										:disabled="taskService.loading || !canWrite"
										ref="startDate"
									/>
									<a
										@click="() => {task.startDate = null;saveTask()}"
										v-if="task.startDate && canWrite"
										class="remove"
									>
										<span class="icon is-small">
											<icon icon="times"></icon>
										</span>
									</a>
								</div>
							</div>
						</transition>
						<transition name="flash-background" appear>
							<div class="column" v-if="activeFields.endDate">
								<!-- End Date -->
								<div class="detail-title">
									<icon icon="stop"/>
									{{ $t('task.attributes.endDate') }}
								</div>
								<div class="date-input">
									<datepicker
										v-model="task.endDate"
										@close-on-change="() => saveTask()"
										:choose-date-label="$t('task.detail.chooseEndDate')"
										:disabled="taskService.loading || !canWrite"
										ref="endDate"
									/>
									<a
										@click="() => {task.endDate = null;saveTask()}"
										v-if="task.endDate && canWrite"
										class="remove">
										<span class="icon is-small">
											<icon icon="times"></icon>
										</span>
									</a>
								</div>
							</div>
						</transition>
						<transition name="flash-background" appear>
							<div class="column" v-if="activeFields.reminders">
								<!-- Reminders -->
								<div class="detail-title">
									<icon :icon="['far', 'clock']"/>
									{{ $t('task.attributes.reminders') }}
								</div>
								<reminders
									:disabled="!canWrite"
									@change="saveTask"
									ref="reminders"
									v-model="task.reminderDates"/>
							</div>
						</transition>
						<transition name="flash-background" appear>
							<div class="column" v-if="activeFields.repeatAfter">
								<!-- Repeat after -->
								<div class="detail-title">
									<icon icon="history"/>
									{{ $t('task.attributes.repeat') }}
								</div>
								<repeat-after
									:disabled="!canWrite"
									@change="saveTask"
									ref="repeatAfter"
									v-model="task"/>
							</div>
						</transition>
						<transition name="flash-background" appear>
							<div class="column" v-if="activeFields.color">
								<!-- Color -->
								<div class="detail-title">
									<icon icon="fill-drip"/>
									{{ $t('task.attributes.color') }}
								</div>
								<color-picker
									@change="saveTask"
									menu-position="bottom"
									ref="color"
									v-model="taskColor"/>
							</div>
						</transition>
					</div>

					<!-- Labels -->
					<div class="labels-list details" v-if="activeFields.labels">
						<div class="detail-title">
							<span class="icon is-grey">
								<icon icon="tags"/>
							</span>
							{{ $t('task.attributes.labels') }}
						</div>
						<edit-labels :disabled="!canWrite" :task-id="taskId" ref="labels" v-model="task.labels"/>
					</div>

					<!-- Description -->
					<div class="details content description">
						<description
							v-model="task"
							:can-write="canWrite"
							:attachment-upload="attachmentUpload"
						/>
					</div>

					<!-- Attachments -->
					<div class="content attachments" v-if="activeFields.attachments || hasAttachments">
						<attachments
							:edit-enabled="canWrite"
							:task-id="taskId"
							ref="attachments"
						/>
					</div>

					<!-- Related Tasks -->
					<div class="content details mb-0" v-if="activeFields.relatedTasks">
						<h3>
							<span class="icon is-grey">
								<icon icon="sitemap"/>
							</span>
							{{ $t('task.attributes.relatedTasks') }}
						</h3>
						<related-tasks
							:edit-enabled="canWrite"
							:initial-related-tasks="task.relatedTasks"
							:list-id="task.listId"
							:show-no-relations-notice="true"
							:task-id="taskId"
							ref="relatedTasks"
						/>
					</div>

					<!-- Move Task -->
					<div class="content details" v-if="activeFields.moveList">
						<h3>
							<span class="icon is-grey">
								<icon icon="list"/>
							</span>
							{{ $t('task.detail.move') }}
						</h3>
						<div class="field has-addons">
							<div class="control is-expanded">
								<list-search @update:modelValue="changeList" ref="moveList"/>
							</div>
						</div>
					</div>

					<!-- Comments -->
					<comments :can-write="canWrite" :task-id="taskId"/>
				</div>
				<div class="column is-one-third action-buttons">
					<a @click="$router.back()" class="is-fullwidth is-block has-text-centered mb-4" v-if="shouldShowClosePopup">
						<icon icon="arrow-left"/>
						{{ $t('task.detail.closePopup') }}
					</a>
					<template v-if="canWrite">
						<x-button
							:class="{'is-success': !task.done}"
							:shadow="task.done"
							@click="toggleTaskDone()"
							class="is-outlined has-no-border"
							icon="check-double"
							variant="secondary"
						>
							{{ task.done ? $t('task.detail.undone') : $t('task.detail.done') }}
						</x-button>
						<task-subscription
							entity="task"
							:entity-id="task.id"
							:subscription="task.subscription"
							@change="sub => task.subscription = sub"
						/>
						<x-button
							@click="setFieldActive('assignees')"
							variant="secondary"
							v-shortcut="'a'"
							v-cy="'taskDetail.assign'"
						>
							<span class="icon is-small"><icon icon="users"/></span>
							{{ $t('task.detail.actions.assign') }}
						</x-button>
						<x-button
							@click="setFieldActive('labels')"
							variant="secondary"
							icon="tags"
							v-shortcut="'l'"
						>
							{{ $t('task.detail.actions.label') }}
						</x-button>
						<x-button
							@click="setFieldActive('priority')"
							variant="secondary"
							icon="exclamation"
						>
							{{ $t('task.detail.actions.priority') }}
						</x-button>
						<x-button
							@click="setFieldActive('dueDate')"
							variant="secondary"
							icon="calendar"
							v-shortcut="'d'"
						>
							{{ $t('task.detail.actions.dueDate') }}
						</x-button>
						<x-button
							@click="setFieldActive('startDate')"
							variant="secondary"
							icon="play"
						>
							{{ $t('task.detail.actions.startDate') }}
						</x-button>
						<x-button
							@click="setFieldActive('endDate')"
							variant="secondary"
							icon="stop"
						>
							{{ $t('task.detail.actions.endDate') }}
						</x-button>
						<x-button
							@click="setFieldActive('reminders')"
							variant="secondary"
							:icon="['far', 'clock']"
						>
							{{ $t('task.detail.actions.reminders') }}
						</x-button>
						<x-button
							@click="setFieldActive('repeatAfter')"
							variant="secondary"
							icon="history"
						>
							{{ $t('task.detail.actions.repeatAfter') }}
						</x-button>
						<x-button
							@click="setFieldActive('percentDone')"
							variant="secondary"
							icon="percent"
						>
							{{ $t('task.detail.actions.percentDone') }}
						</x-button>
						<x-button
							@click="setFieldActive('attachments')"
							variant="secondary"
							icon="paperclip"
							v-shortcut="'f'"
						>
							{{ $t('task.detail.actions.attachments') }}
						</x-button>
						<x-button
							@click="setFieldActive('relatedTasks')"
							variant="secondary"
							icon="sitemap"
							v-shortcut="'r'"
						>
							{{ $t('task.detail.actions.relatedTasks') }}
						</x-button>
						<x-button
							@click="setFieldActive('moveList')"
							variant="secondary"
							icon="list"
						>
							{{ $t('task.detail.actions.moveList') }}
						</x-button>
						<x-button
							@click="setFieldActive('color')"
							variant="secondary"
							icon="fill-drip"
						>
							{{ $t('task.detail.actions.color') }}
						</x-button>
						<x-button
							@click="toggleFavorite"
							variant="secondary"
							:icon="task.isFavorite ? 'star' : ['far', 'star']"
						>
							{{
								task.isFavorite ? $t('task.detail.actions.unfavorite') : $t('task.detail.actions.favorite')
							}}
						</x-button>
						<x-button
							@click="showDeleteModal = true"
							icon="trash-alt"
							:shadow="false"
							class="is-danger is-outlined has-no-border"
						>
							{{ $t('task.detail.actions.delete') }}
						</x-button>
					</template>

					<!-- Created / Updated [by] -->
					<p class="created">
						<time :datetime="formatISO(task.created)" v-tooltip="formatDate(task.created)">
							<i18n-t keypath="task.detail.created">
								<span>{{ formatDateSince(task.created) }}</span>
								{{ task.createdBy.getDisplayName() }}
							</i18n-t>
						</time>
						<template v-if="+new Date(task.created) !== +new Date(task.updated)">
							<br/>
							<!-- Computed properties to show the actual date every time it gets updated -->
							<time :datetime="formatISO(task.updated)" v-tooltip="updatedFormatted">
								<i18n-t keypath="task.detail.updated">
									<span>{{ updatedSince }}</span>
								</i18n-t>
							</time>
						</template>
						<template v-if="task.done">
							<br/>
							<time :datetime="formatISO(task.doneAt)" v-tooltip="doneFormatted">
								<i18n-t keypath="task.detail.doneAt">
									<span>{{ doneSince }}</span>
								</i18n-t>
							</time>
						</template>
					</p>
				</div>
			</div>
		</div>

		<transition name="modal">
			<modal
				@close="showDeleteModal = false"
				@submit="deleteTask()"
				v-if="showDeleteModal"
			>
				<template #header><span>{{ $t('task.detail.delete.header') }}</span></template>

				<template #text>
					<p>{{ $t('task.detail.delete.text1') }}<br/>
						{{ $t('task.detail.delete.text2') }}</p>
				</template>
			</modal>
		</transition>
	</div>
</template>

<script>
import TaskService from '../../services/task'
import TaskModel from '../../models/task'

import priorites from '../../models/constants/priorities.json'
import rights from '../../models/constants/rights.json'

import PrioritySelect from '../../components/tasks/partials/prioritySelect'
import PercentDoneSelect from '../../components/tasks/partials/percentDoneSelect'
import EditLabels from '../../components/tasks/partials/editLabels'
import EditAssignees from '../../components/tasks/partials/editAssignees'
import Attachments from '../../components/tasks/partials/attachments'
import RelatedTasks from '../../components/tasks/partials/relatedTasks'
import RepeatAfter from '../../components/tasks/partials/repeatAfter'
import Reminders from '../../components/tasks/partials/reminders'
import Comments from '../../components/tasks/partials/comments'
import ListSearch from '../../components/tasks/partials/listSearch'
import description from '@/components/tasks/partials/description.vue'
import ColorPicker from '../../components/input/colorPicker'
import heading from '@/components/tasks/partials/heading.vue'
import Datepicker from '@/components/input/datepicker.vue'
import {playPop} from '@/helpers/playPop'
import TaskSubscription from '@/components/misc/subscription.vue'
import {CURRENT_LIST} from '@/store/mutation-types'

import {uploadFile} from '@/helpers/attachments'
import ChecklistSummary from '../../components/tasks/partials/checklist-summary'


export default {
	name: 'TaskDetailView',
	compatConfig: { ATTR_FALSE_VALUE: false },
	components: {
		ChecklistSummary,
		TaskSubscription,
		Datepicker,
		ColorPicker,
		ListSearch,
		Reminders,
		RepeatAfter,
		RelatedTasks,
		Attachments,
		EditAssignees,
		EditLabels,
		PercentDoneSelect,
		PrioritySelect,
		Comments,
		description,
		heading,
	},

	props: {
		taskId: {
			type: Number,
			required: true,
		},
	},

	data() {
		return {
			taskService: new TaskService(),
			task: new TaskModel(),
			// We doubled the task color property here because verte does not have a real change property, leading
			// to the color property change being triggered when the # is removed from it, leading to an update,
			// which leads in turn to a change... This creates an infinite loop in which the task is updated, changed,
			// updated, changed, updated and so on.
			// To prevent this, we put the task color property in a seperate value which is set to the task color
			// when it is saved and loaded.
			taskColor: '',

			showDeleteModal: false,
			// Used to avoid flashing of empty elements if the task content is not yet loaded.
			visible: false,

			priorities: priorites,
			activeFields: {
				assignees: false,
				priority: false,
				dueDate: false,
				percentDone: false,
				startDate: false,
				endDate: false,
				reminders: false,
				repeatAfter: false,
				labels: false,
				attachments: false,
				relatedTasks: false,
				moveList: false,
				color: false,
			},
		}
	},
	watch: {
		taskId: {
			handler: 'loadTask',
			immediate: true,
		},
		parent: {
			handler(parent) {
				const parentList = parent !== null ? parent.list : null
				if (parentList !== null) {
					this.$store.commit(CURRENT_LIST, parentList)
				}
			},
			immediate: true,
		},
	},
	computed: {
		currentList() {
			return this.$store.state[CURRENT_LIST]
		},
		parent() {
			if (!this.task.listId) {
				return {
					namespace: null,
					list: null,
				}
			}

			if (!this.$store.getters['namespaces/getListAndNamespaceById']) {
				return null
			}

			return this.$store.getters['namespaces/getListAndNamespaceById'](this.task.listId)
		},
		canWrite() {
			return typeof this.task !== 'undefined' && typeof this.task.maxRight !== 'undefined' && this.task.maxRight > rights.READ
		},
		updatedSince() {
			return this.formatDateSince(this.task.updated)
		},
		updatedFormatted() {
			return this.formatDate(this.task.updated)
		},
		doneSince() {
			return this.formatDateSince(this.task.doneAt)
		},
		doneFormatted() {
			return this.formatDate(this.task.doneAt)
		},
		hasAttachments() {
			return this.$store.state.attachments.attachments.length > 0
		},
		shouldShowClosePopup() {
			return this.$route.name.includes('kanban')
		},
	},
	methods: {
		attachmentUpload(...args) {
			return uploadFile(this.taskId, ...args)
		},

		async loadTask(taskId) {
			if (taskId === undefined) {
				return
			}

			try {
				this.task = await this.taskService.get({id: taskId})
				this.$store.commit('attachments/set', this.task.attachments)
				this.taskColor = this.task.hexColor
				this.setActiveFields()
				this.setTitle(this.task.title)
			} finally {
				this.scrollToHeading()
				await this.$nextTick()
				this.visible = true
			}
		},
		scrollToHeading() {
			this.$refs.heading.$el.scrollIntoView({block: 'center'})
		},
		setActiveFields() {

			this.task.startDate = this.task.startDate ? this.task.startDate : null
			this.task.endDate = this.task.endDate ? this.task.endDate : null

			// Set all active fields based on values in the model
			this.activeFields.assignees = this.task.assignees.length > 0
			this.activeFields.priority = this.task.priority !== priorites.UNSET
			this.activeFields.dueDate = this.task.dueDate !== null
			this.activeFields.percentDone = this.task.percentDone > 0
			this.activeFields.startDate = this.task.startDate !== null
			this.activeFields.endDate = this.task.endDate !== null
			this.activeFields.reminders = this.task.reminderDates.length > 0
			this.activeFields.repeatAfter = this.task.repeatAfter.amount > 0
			this.activeFields.labels = this.task.labels.length > 0
			this.activeFields.attachments = this.task.attachments.length > 0
			this.activeFields.relatedTasks = Object.keys(this.task.relatedTasks).length > 0
		},
		async saveTask(showNotification = true, undoCallback = null) {
			if (!this.canWrite) {
				return
			}

			// We're doing the whole update in a nextTick because sometimes race conditions can occur when
			// setting the due date on mobile which leads to no due date change being saved.
			await this.$nextTick()

			this.task.hexColor = this.taskColor

			// If no end date is being set, but a start date and due date,
			// use the due date as the end date
			if (this.task.endDate === null && this.task.startDate !== null && this.task.dueDate !== null) {
				this.task.endDate = this.task.dueDate
			}

			this.task = await this.$store.dispatch('tasks/update', this.task)

			if (!showNotification) {
				return
			}

			let actions = []
			if (undoCallback !== null) {
				actions = [{
					title: 'Undo',
					callback: undoCallback,
				}]
			}
			this.$message.success({message: this.$t('task.detail.updateSuccess')}, actions)
		},

		setFieldActive(fieldName) {
			this.activeFields[fieldName] = true
			this.$nextTick(() => {
				if (this.$refs[fieldName]) {
					this.$refs[fieldName].$el.focus()

					// scroll the field to the center of the screen if not in viewport already
					const boundingRect = this.$refs[fieldName].$el.getBoundingClientRect()

					if (boundingRect.top > (window.scrollY + window.innerHeight) || boundingRect.top < window.scrollY)
						this.$refs[fieldName].$el.scrollIntoView({
							behavior: 'smooth',
							block: 'center',
							inline: 'nearest',
						})
				}
			})
		},

		async deleteTask() {
			await this.$store.dispatch('tasks/delete', this.task)
			this.$message.success({message: this.$t('task.detail.deleteSuccess')})
			this.$router.push({name: 'list.index', params: {listId: this.task.listId}})
		},

		toggleTaskDone() {
			this.task.done = !this.task.done

			if (this.task.done) {
				playPop()
			}

			this.saveTask(true, this.toggleTaskDone)
		},

		async changeList(list) {
			this.$store.commit('kanban/removeTaskInBucket', this.task)
			this.task.listId = list.id
			await this.saveTask()
		},

		async toggleFavorite() {
			this.task.isFavorite = !this.task.isFavorite
			this.task = await this.taskService.update(this.task)
			this.$store.dispatch('namespaces/loadNamespacesIfFavoritesDontExist')
		},
	},
}
</script>

<style lang="scss" scoped>
$flash-background-duration: 750ms;

.task-view {
  // This is a workaround to hide the llama background from the top on the task detail page
  margin-top: -1.5rem;
  padding: 1rem;
  background-color: var(--site-background);

  @media screen and (max-width: $desktop) {
    padding-bottom: 0;
  }

  .subtitle {
    color: var(--grey-500);
	margin-bottom: 1rem;

    a {
      color: var(--grey-800);
    }
  }

  h3 .button {
    vertical-align: middle;
  }

  .icon.is-grey {
    color: var(--grey-400);
  }

  :deep(.heading) {
    display: flex;
    justify-content: space-between;
    text-transform: none;
    align-items: center;

    @media screen and (max-width: $tablet) {
      flex-direction: column;
      align-items: start;
    }

    .title {
      margin-bottom: 0;
	}

   .title.input {
		// 1.8rem is the font-size, 1.125 is the line-height, .3rem padding everywhere, 1px border around the whole thing.
		min-height: calc(1.8rem * 1.125 + .6rem + 2px);

		@media screen and (max-width: $tablet) {
			margin: 0 -.3rem .5rem -.3rem; // the title has 0.3rem padding - this make the text inside of it align with the rest
		}
    }

    .title.task-id {
      color: var(--grey-400);
      white-space: nowrap;
    }

  }

  .date-input {
    display: flex;
    align-items: center;

    a.remove {
      color: var(--danger);
      vertical-align: middle;
      padding-left: .5rem;
      line-height: 1;
    }
  }

  :deep(.datepicker) {
    width: 100%;

    a.show {
      color: var(--text);
      padding: .25rem .5rem;
      transition: background-color $transition;
      border-radius: $radius;
      display: block;
      margin: .1rem 0;

      &:hover {
        background: var(--white);
      }
    }

    &.disabled a.show:hover {
      background: transparent;
    }
  }

  .details {
    padding-bottom: 0.75rem;
    flex-flow: row wrap;
    margin-bottom: 0;

    .detail-title {
      display: block;
      color: var(--grey-400);
    }

    .none {
      font-style: italic;
    }

    // Break after the 2nd element
    .column:nth-child(2n) {
      page-break-after: always; // CSS 2.1 syntax
      break-after: always; // New syntax
    }

    &.labels-list,
	.assignees {
      :deep(.multiselect) {
        .input-wrapper {
          &:not(:focus-within):not(:hover) {
            background: transparent !important;
            border-color: transparent !important;
          }
        }
      }
    }
  }

  :deep(.details),
  :deep(.heading) {
    .input:not(.has-defaults),
    .textarea,
    .select:not(.has-defaults) select {
      border-color: transparent;
      background: transparent;
      cursor: pointer;
      transition: all $transition-duration;

      &::placeholder {
        color: var(--text-light);
        opacity: 1;
        font-style: italic;
      }

      &:not(:disabled) {
        &:hover,
        &:active,
        &:focus {
          background: var(--scheme-main);
          border-color: var(--border);
          cursor: text;
        }

        &:hover,
        &:active {
          cursor: text;
          border-color: var(--link)
        }
      }
    }

    .select:not(.has-defaults):after {
      opacity: 0;
    }

    .select:not(.has-defaults):hover:after {
      opacity: 1;
    }
  }

  .attachments {
    margin-bottom: 0;

    table tr:last-child td {
      border-bottom: none;
    }
  }

  .action-buttons {
    .button {
      width: 100%;
      margin-bottom: .5rem;
      justify-content: left;
    }
  }

  .created {
    font-size: .75rem;
    color: var(--grey-500);
    text-align: right;
  }

  .checklist-summary {
    margin-left: .25rem;
  }
}

.task-view-container {
  padding-bottom: 1rem;

  @media screen and (max-width: $desktop) {
	padding-bottom: 0;
  }

  .task-view * {
    opacity: 0;
    transition: opacity 50ms ease;
  }

  &.is-loading {
    opacity: 1;

    .task-view * {
      opacity: 0;
    }
  }

  &.visible:not(.is-loading) .task-view * {
    opacity: 1;
  }
}

.task-view-container {
  // simulate sass lighten($primary, 30) by increasing lightness 30% to 73%
  --primary-light: hsla(var(--primary-h), var(--primary-s), 73%, var(--primary-a));
}

.flash-background-enter-from,
.flash-background-enter-active  {
  animation: flash-background $flash-background-duration ease 1;
}

@keyframes flash-background {
  0% {
    background: var(--primary-light);
  }
  100% {
    background: transparent;
  }
}

<<<<<<< HEAD
@include modal-transition();
=======
@media (prefers-reduced-motion: reduce) {
	@keyframes flash-background {
		0% {
			background: transparent;
		}
	}
}
>>>>>>> 50c3bcd7
</style><|MERGE_RESOLUTION|>--- conflicted
+++ resolved
@@ -944,9 +944,6 @@
   }
 }
 
-<<<<<<< HEAD
-@include modal-transition();
-=======
 @media (prefers-reduced-motion: reduce) {
 	@keyframes flash-background {
 		0% {
@@ -954,5 +951,6 @@
 		}
 	}
 }
->>>>>>> 50c3bcd7
+
+@include modal-transition();
 </style>